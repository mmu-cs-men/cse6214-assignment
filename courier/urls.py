--- conflicted
+++ resolved
@@ -1,7 +1,6 @@
 from django.urls import path
-<<<<<<< HEAD
-
 from .views import deliveries_page, accept_order, update_assignment, report_issue
+from courier.views.profile import profile_page
 
 urlpatterns = [
     path("", deliveries_page, name="courier-deliveries"),
@@ -12,10 +11,5 @@
         name="courier-update-assignment",
     ),
     path("report/<int:assignment_id>/", report_issue, name="courier-report-issue"),
-=======
-from courier.views.profile import profile_page
-
-urlpatterns = [
     path("profile/", profile_page, name="courier-profile"),
->>>>>>> d4e3bd6c
 ]