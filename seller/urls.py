--- conflicted
+++ resolved
@@ -1,13 +1,5 @@
 from django.urls import path
-
-<<<<<<< HEAD
-from seller.views import (
-    dashboard,
-    book_listings_page,
-    add_book_listing,
-    delete_book_listing,
-    edit_book_listing,
-)
+from seller.views import *
 
 urlpatterns = [
     path("dashboard/", dashboard, name="seller-dashboard"),
@@ -23,11 +15,6 @@
         edit_book_listing,
         name="seller-edit-book",
     ),
-=======
-from seller.views import *
-
-urlpatterns = [
     path("profile/", profile_page, name="seller-profile"),
     path("update-shop-name/", update_shop_name, name="update-shop-name"),
->>>>>>> 040a8b96
 ]