--- conflicted
+++ resolved
@@ -1,16 +1,10 @@
 from django.urls import path
-
-<<<<<<< HEAD
+from seller.views import *
 from .views.orders import orders_page, mark_order_ready
-
-urlpatterns = [
-    path("orders/", orders_page, name="seller_orders"),
-    path("orders/<int:order_id>/ready/", mark_order_ready, name="mark_order_ready"),
-=======
-from seller.views import *
 
 urlpatterns = [
     path("profile/", profile_page, name="seller-profile"),
     path("update-shop-name/", update_shop_name, name="update-shop-name"),
->>>>>>> 854349be
-]+    path("orders/", orders_page, name="seller_orders"),
+    path("orders/<int:order_id>/ready/", mark_order_ready, name="mark_order_ready"),
+]
