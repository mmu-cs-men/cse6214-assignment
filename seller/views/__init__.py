<<<<<<< HEAD
from .orders import orders_page
=======
from .profile import profile_page
from .update_shop_name import update_shop_name
>>>>>>> 854349be
<|MERGE_RESOLUTION|>--- conflicted
+++ resolved
@@ -1,6 +1,3 @@
-<<<<<<< HEAD
 from .orders import orders_page
-=======
 from .profile import profile_page
-from .update_shop_name import update_shop_name
->>>>>>> 854349be
+from .update_shop_name import update_shop_name