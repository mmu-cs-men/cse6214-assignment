{% extends "base.html" %}
{% load static %}
{% block title %}Checkout{% endblock %}
{% block nav %}{% include "buyer/nav.html" %}{% endblock %}

{% block content %}
    <html lang="en">
    <head>
        <meta charset="UTF-8">
        <title>Cart</title>

        <style>
            .cart-item {
                display: flex;
                align-items: center;
                justify-content: space-between;
                padding: 10px 0;
            }

            .book-info {
                padding-left: 25px; /* Move text slightly to the right */
            }

            .price-container {
                display: flex;
                align-items: center;
                justify-content: flex-end;
                width: 120px; /* Consistent width */
            }

            .price {
                font-size: 1.5rem; /* Large Price */
                font-weight: bold;
                color: #000;
                margin: 0;
            }

            .remove-btn {
                border: none;
                background: none;
                color: red;
                font-size: 1.5rem;
                cursor: pointer;
                margin-left: 15px; /* Adjusted for better alignment */
                display: flex;
                align-items: center;
            }

            .remove-btn:hover {
                color: darkred;
            }

            .book-image {
                width: 100%; /* Set a maximum width */
                height: 250px; /* Set a maximum height */
                object-fit: contain; /* Scale the image to fit within the container without cropping */
                border: 1px solid #ddd; /* Adds a light border */
                border-radius: 5px; /* Slight rounded corners */
            }

            .btn-success {
                padding: 10px;
                width: 200px;
                border-radius: 10px;
            }

            .btn-success:active {
                transform: scale(0.95);
            }

            .btn-primary {
                padding: 10px;
                width: 200px;
                border-radius: 10px;
            }

            .btn-primary:active {
                transform: scale(0.95);
            }

        </style>
    </head>
    <body>
    <div class="container py-5">
        <h1 class="mb-5">Your Shopping Cart 🛒</h1>
        <div class="row">
            <div class="col-lg-8">

                {% if cart_items %}
                    {% for item in cart_items %}
                        <div class="row cart-item mb-3 align-items-center">
                            <div class="col-md-3">
                                {% if item.book_listing.image and item.book_listing.image.url %}
<<<<<<< HEAD
                                    <a href="{{ item.book_listing.image.url }}" target="_blank">
                                        <img src="{{ item.book_listing.image.url }}" alt="{{ item.book_listing.title }}"
                                             class="img-fluid rounded book-image">
                                    </a>
                                {% else %}
                                    <a href="{% static "placeholder.png" %}" target="_blank">
                                        <img src="{% static "placeholder.png" %}" alt="No image for this book"
                                             class="img-fluid rounded book-image">
                                    </a>
=======
                                    <img src="{{ item.book_listing.image.url }}" alt="{{ item.book_listing.title }}"
                                         class="img-fluid rounded book-image">
                                {% else %}
                                    <img src="{% static "images/placeholder.jpg" %}" alt="No image for this book"
                                         class="img-fluid rounded book-image">
>>>>>>> 517c6317
                                {% endif %}
                            </div>
                            <div class="col-md-5 book-info">
                                <h5 class="card-title">{{ item.book_listing.title }}</h5>
                                <p class="text-muted">Author: {{ item.book_listing.author }}</p>
                            </div>
                            <div class="col-md-2 price-container">
                                <p class="price">RM{{ item.book_listing.price|floatformat:2 }}</p>
                            </div>
                            <div class="col-md-2 text-end">
                                <form method="POST" action="{% url 'buyer-cart' %}">
                                    {% csrf_token %}
                                    <input type="hidden" name="item_id" value="{{ item.id }}">
                                    <input type="hidden" name="action" value="remove">
                                    <button class="remove-btn">
                                        <i class="bi bi-trash"></i>
                                    </button>
                                </form>
                            </div>
                        </div>
                        <hr>
                    {% endfor %}
                {% else %}
                    <!-- If no items are in the cart, show alert -->
                    <div class="alert alert-info">
                        You have no items in your cart.
                    </div>
                {% endif %}


                <!-- Continue Shopping & Proceed to Checkout Buttons -->
                <div class="d-flex justify-content-start gap-3 mb-4">
                    <a href="{% url "buyer-landing" %}" class="btn btn-primary">Continue Shopping</a>
                    <a href="{% url 'buyer-checkout' %}" class="btn btn-success">Proceed to Checkout</a>
                </div>
            </div>
        </div>
    </div>
    </body>
    </html>
{% endblock %}<|MERGE_RESOLUTION|>--- conflicted
+++ resolved
@@ -91,23 +91,15 @@
                         <div class="row cart-item mb-3 align-items-center">
                             <div class="col-md-3">
                                 {% if item.book_listing.image and item.book_listing.image.url %}
-<<<<<<< HEAD
                                     <a href="{{ item.book_listing.image.url }}" target="_blank">
                                         <img src="{{ item.book_listing.image.url }}" alt="{{ item.book_listing.title }}"
                                              class="img-fluid rounded book-image">
                                     </a>
                                 {% else %}
-                                    <a href="{% static "placeholder.png" %}" target="_blank">
-                                        <img src="{% static "placeholder.png" %}" alt="No image for this book"
+                                    <a href="{% static "images/placeholder.jpg" %}" target="_blank">
+                                        <img src="{% static "images/placeholder.jpg" %}" alt="No image for this book"
                                              class="img-fluid rounded book-image">
                                     </a>
-=======
-                                    <img src="{{ item.book_listing.image.url }}" alt="{{ item.book_listing.title }}"
-                                         class="img-fluid rounded book-image">
-                                {% else %}
-                                    <img src="{% static "images/placeholder.jpg" %}" alt="No image for this book"
-                                         class="img-fluid rounded book-image">
->>>>>>> 517c6317
                                 {% endif %}
                             </div>
                             <div class="col-md-5 book-info">
