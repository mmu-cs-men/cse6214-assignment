"""
Exposes buyer view functions.
"""

from .book_details import book_details_page
from .cart import cart_page
from .checkout import checkout_page
from .landing import landing_page
from .order_details import order_details_page
from .orders import orders_page
<<<<<<< HEAD
from .review import submit_review
=======
from .profile import profile_page
>>>>>>> bab75140
<|MERGE_RESOLUTION|>--- conflicted
+++ resolved
@@ -8,8 +8,5 @@
 from .landing import landing_page
 from .order_details import order_details_page
 from .orders import orders_page
-<<<<<<< HEAD
-from .review import submit_review
-=======
 from .profile import profile_page
->>>>>>> bab75140
+from .review import submit_review