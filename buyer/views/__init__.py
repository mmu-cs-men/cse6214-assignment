--- conflicted
+++ resolved
@@ -2,12 +2,9 @@
 Exposes buyer view functions.
 """
 
-<<<<<<< HEAD
 from .cart import cart_page
 from .checkout import checkout_page
 from .landing import landing_page
-=======
-from .checkout import checkout_page
+from .orders import orders_page
 from .order_details import order_details_page
->>>>>>> 918c39d6
 from .orders import orders_page