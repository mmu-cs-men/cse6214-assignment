"""
Order details view for the buyer application.
"""

from django.contrib.auth.decorators import login_required
from django.shortcuts import render, get_object_or_404

from core.models.order import Order
from core.models.order_item import OrderItem
<<<<<<< HEAD
from core.models.review import Review
from core.models.shop import Shop
from core.models.user import User
=======
from core.utils.decorators import allowed_roles
>>>>>>> bab75140


@login_required
@allowed_roles(["buyer"])
def order_details_page(request, order_id):
    """
    Displays detailed information about a specific order, including its items
    and total price breakdown.

    :param request: The HTTP request object.
    :type request: django.http.HttpRequest
    :param order_id: The unique identifier for the order to be displayed.
    :type order_id: int
    :return: Renders the order details template.
    """

    current_user = get_object_or_404(User, email=request.user.email)
    order = get_object_or_404(Order, id=order_id, user=current_user)

    items = OrderItem.objects.filter(order=order)
    # Subtotal, tax, etc.

    # Distinct shops in this order
    shops_qs = Shop.objects.filter(book_listings__order_items__order=order).distinct()

    # Build a list of (shop, review)
    # Where 'review' is whichever row matches (shop=..., user=current_user)
    shops_with_reviews = []
    for shop in shops_qs:
        # might get .first() or all() if multiple reviews exist
        review = (
            Review.objects.filter(user=current_user, shop=shop)
            .order_by("-created_at")
            .first()
        )
        shops_with_reviews.append((shop, review))

    context = {
        "order": order,
        "items": items,
        "shops_with_reviews": shops_with_reviews,
        "rating_range": [1, 2, 3, 4, 5],
    }
    return render(request, "buyer/order_details.html", context)<|MERGE_RESOLUTION|>--- conflicted
+++ resolved
@@ -7,13 +7,10 @@
 
 from core.models.order import Order
 from core.models.order_item import OrderItem
-<<<<<<< HEAD
+from core.utils.decorators import allowed_roles
 from core.models.review import Review
 from core.models.shop import Shop
 from core.models.user import User
-=======
-from core.utils.decorators import allowed_roles
->>>>>>> bab75140
 
 
 @login_required
