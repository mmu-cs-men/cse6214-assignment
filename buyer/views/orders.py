"""
Orders view for the buyer application.
"""

from django.contrib.auth.decorators import login_required
from django.shortcuts import render, get_object_or_404

from core.models.order import Order
<<<<<<< HEAD
from core.models.review import Review
from core.models.shop import Shop
from core.models.user import User
=======
from core.utils.decorators import allowed_roles
>>>>>>> bab75140


@login_required
@allowed_roles(["buyer"])
def orders_page(request):
    current_user = get_object_or_404(User, email=request.user.email)
    user_orders = Order.objects.filter(user=current_user).order_by("-placed_at")

    for order in user_orders:
        # Gather distinct shops for that order
        shops_qs = Shop.objects.filter(
            book_listings__order_items__order=order
        ).distinct()

        seller_data = []
        for shop in shops_qs:
            # Only check by (user, shop)
            already_reviewed = Review.objects.filter(
                user=current_user, shop=shop
            ).exists()

            seller_data.append({"shop": shop, "already_reviewed": already_reviewed})

        total_sellers = len(seller_data)
        reviewed_count = sum(s["already_reviewed"] for s in seller_data)
        order.all_sellers_reviewed = reviewed_count == total_sellers
        order.seller_info = seller_data

    return render(request, "buyer/orders.html", {"orders": user_orders})<|MERGE_RESOLUTION|>--- conflicted
+++ resolved
@@ -6,13 +6,10 @@
 from django.shortcuts import render, get_object_or_404
 
 from core.models.order import Order
-<<<<<<< HEAD
+from core.utils.decorators import allowed_roles
 from core.models.review import Review
 from core.models.shop import Shop
 from core.models.user import User
-=======
-from core.utils.decorators import allowed_roles
->>>>>>> bab75140
 
 
 @login_required
