"""
URL patterns for buyer app.
"""

from django.urls import path

<<<<<<< HEAD
from buyer.views import orders_page

urlpatterns = [
    path("orders/", orders_page, name="buyer-orders"),
=======
from buyer.views import checkout_page  # from __init__.py

urlpatterns = [
    path("checkout/", checkout_page, name="buyer-checkout"),
    # other buyer paths (orders, etc.) will go here in future branches
>>>>>>> dd1b7872
]<|MERGE_RESOLUTION|>--- conflicted
+++ resolved
@@ -4,16 +4,9 @@
 
 from django.urls import path
 
-<<<<<<< HEAD
-from buyer.views import orders_page
+from buyer.views import orders_page, checkout_page
 
 urlpatterns = [
     path("orders/", orders_page, name="buyer-orders"),
-=======
-from buyer.views import checkout_page  # from __init__.py
-
-urlpatterns = [
     path("checkout/", checkout_page, name="buyer-checkout"),
-    # other buyer paths (orders, etc.) will go here in future branches
->>>>>>> dd1b7872
 ]