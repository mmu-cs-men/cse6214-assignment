"""
URL configuration for bookstore project.

The `urlpatterns` list routes URLs to views. For more information please see:
    https://docs.djangoproject.com/en/5.1/topics/http/urls/
Examples:
Function views
    1. Add an import:  from my_app import views
    2. Add a URL to urlpatterns:  path('', views.home, name='home')
Class-based views
    1. Add an import:  from other_app.views import Home
    2. Add a URL to urlpatterns:  path('', Home.as_view(), name='home')
Including another URLconf
    1. Import the include() function: from django.urls import include, path
    2. Add a URL to urlpatterns:  path('blog/', include('blog.urls'))
"""

from django.contrib import admin
from django.urls import path, include
from django.conf import settings
from django.conf.urls.static import static

urlpatterns = [
    path("", include("auths.urls")),
    path("admin/", admin.site.urls, name="admin"),
    path("buyer/", include("buyer.urls")),
<<<<<<< HEAD
=======
    path("seller/", include("seller.urls")),
>>>>>>> d4e3bd6c
    path("courier/", include("courier.urls")),
]

if settings.DEBUG:
    urlpatterns += static(settings.MEDIA_URL, document_root=settings.MEDIA_ROOT)<|MERGE_RESOLUTION|>--- conflicted
+++ resolved
@@ -24,10 +24,7 @@
     path("", include("auths.urls")),
     path("admin/", admin.site.urls, name="admin"),
     path("buyer/", include("buyer.urls")),
-<<<<<<< HEAD
-=======
     path("seller/", include("seller.urls")),
->>>>>>> d4e3bd6c
     path("courier/", include("courier.urls")),
 ]
 
