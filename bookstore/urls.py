--- conflicted
+++ resolved
@@ -18,11 +18,7 @@
 from django.contrib import admin
 from django.urls import path, include
 
-<<<<<<< HEAD
-urlpatterns = [path("admin/", admin.site.urls), path("buyer/", include("buyer.urls"))]
-=======
 urlpatterns = [
     path("admin/", admin.site.urls),
     path("buyer/", include("buyer.urls")),
-]
->>>>>>> dd1b7872
+]